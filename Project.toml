name = "GEOFRAMEjl"
uuid = "8b75630a-cbbd-4d7f-8acd-259f47006da5"
authors = ["Daniele Andreis"]
version = "1.0.0-DEV"

[deps]
Dates = "ade2ca70-3891-5945-98fb-dc099432e06a"
Documenter = "e30172f5-a6a5-5a46-863b-614d45cd2de4"
Statistics = "10745b16-79ce-11e8-11f9-7d13ad32a3b2"
TimeSeries = "9e3dc215-6440-5c97-bce1-76c03772f85e"

[compat]
<<<<<<< HEAD
TimeSeries = "0.24"
=======
Documenter = "1"
Statistics = "1"
>>>>>>> 1e582a03
julia = "1.6.7"

[extras]
Test = "8dfed614-e22c-5e08-85e1-65c5234f0b40"

[targets]
test = ["Test"]<|MERGE_RESOLUTION|>--- conflicted
+++ resolved
@@ -10,12 +10,9 @@
 TimeSeries = "9e3dc215-6440-5c97-bce1-76c03772f85e"
 
 [compat]
-<<<<<<< HEAD
 TimeSeries = "0.24"
-=======
 Documenter = "1"
 Statistics = "1"
->>>>>>> 1e582a03
 julia = "1.6.7"
 
 [extras]
