name = "GEOFRAMEjl"
uuid = "8b75630a-cbbd-4d7f-8acd-259f47006da5"
authors = ["Daniele Andreis"]
version = "1.0.0-DEV"

[deps]
ArchGDAL = "c9ce4bd3-c3d5-55b8-8973-c0e20141b8c3"
DataFrames = "a93c6f00-e57d-5684-b7b6-d8193f3e46c0"
Dates = "ade2ca70-3891-5945-98fb-dc099432e06a"
DifferentialEquations = "0c46a032-eb83-5123-abaf-570d42b7fbaa"
Documenter = "e30172f5-a6a5-5a46-863b-614d45cd2de4"
GDAL = "add2ef01-049f-52c4-9ee2-e494f65e021a"
GeoArrays = "2fb1d81b-e6a0-5fc5-82e6-8e06903437ab"
GeoDataFrames = "62cb38b5-d8d2-4862-a48e-6a340996859f"
GeoFormatTypes = "68eda718-8dee-11e9-39e7-89f7f65f511f"
Geodesy = "0ef565a4-170c-5f04-8de2-149903a85f3d"
LibGEOS = "a90b1aa1-3769-5649-ba7e-abc5a9d163eb"
Statistics = "10745b16-79ce-11e8-11f9-7d13ad32a3b2"
TimeSeries = "9e3dc215-6440-5c97-bce1-76c03772f85e"

[compat]
ArchGDAL = "0.10"
DataFrames = "1"
Documenter = "1"
<<<<<<< HEAD
GeoFormatTypes = "0.4"
=======
GeoArrays = "0.8"
Geodesy = "1"
GDAL = "1"
>>>>>>> 2f6146a9
Statistics = "1"
TimeSeries = "0.24"
julia = "1.6.7"

[extras]
Test = "8dfed614-e22c-5e08-85e1-65c5234f0b40"

[targets]
test = ["Test"]<|MERGE_RESOLUTION|>--- conflicted
+++ resolved
@@ -22,13 +22,10 @@
 ArchGDAL = "0.10"
 DataFrames = "1"
 Documenter = "1"
-<<<<<<< HEAD
 GeoFormatTypes = "0.4"
-=======
 GeoArrays = "0.8"
 Geodesy = "1"
 GDAL = "1"
->>>>>>> 2f6146a9
 Statistics = "1"
 TimeSeries = "0.24"
 julia = "1.6.7"
