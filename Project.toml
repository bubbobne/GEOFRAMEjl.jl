--- conflicted
+++ resolved
@@ -21,11 +21,8 @@
 [compat]
 DataFrames = "1"
 Documenter = "1"
-<<<<<<< HEAD
 Geodesy = "1"
-=======
 GDAL = "1"
->>>>>>> 858f6b76
 Statistics = "1"
 TimeSeries = "0.24"
 julia = "1.6.7"
