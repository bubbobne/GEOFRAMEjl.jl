--- conflicted
+++ resolved
@@ -21,12 +21,9 @@
 [compat]
 DataFrames = "1"
 Documenter = "1"
-<<<<<<< HEAD
 GeoArrays = "0.8"
-=======
 Geodesy = "1"
 GDAL = "1"
->>>>>>> c66abab4
 Statistics = "1"
 TimeSeries = "0.24"
 julia = "1.6.7"
