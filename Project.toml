name = "GEOFRAMEjl"
uuid = "8b75630a-cbbd-4d7f-8acd-259f47006da5"
authors = ["Daniele Andreis"]
version = "1.0.0-DEV"

[deps]
ArchGDAL = "c9ce4bd3-c3d5-55b8-8973-c0e20141b8c3"
DataFrames = "a93c6f00-e57d-5684-b7b6-d8193f3e46c0"
Dates = "ade2ca70-3891-5945-98fb-dc099432e06a"
DifferentialEquations = "0c46a032-eb83-5123-abaf-570d42b7fbaa"
Documenter = "e30172f5-a6a5-5a46-863b-614d45cd2de4"
GDAL = "add2ef01-049f-52c4-9ee2-e494f65e021a"
GeoArrays = "2fb1d81b-e6a0-5fc5-82e6-8e06903437ab"
GeoDataFrames = "62cb38b5-d8d2-4862-a48e-6a340996859f"
GeoFormatTypes = "68eda718-8dee-11e9-39e7-89f7f65f511f"
Geodesy = "0ef565a4-170c-5f04-8de2-149903a85f3d"
LibGEOS = "a90b1aa1-3769-5649-ba7e-abc5a9d163eb"
Statistics = "10745b16-79ce-11e8-11f9-7d13ad32a3b2"
TimeSeries = "9e3dc215-6440-5c97-bce1-76c03772f85e"

[compat]
ArchGDAL = "0.10"
DataFrames = "1"
Documenter = "1"
<<<<<<< HEAD
LibGEOS = "0.9"
=======
GeoDataFrames = "0.3"
GeoFormatTypes = "0.4"
GeoArrays = "0.8"
Geodesy = "1"
GDAL = "1"
>>>>>>> 6466c60a
Statistics = "1"
TimeSeries = "0.24"
julia = "1.6.7"

[extras]
Test = "8dfed614-e22c-5e08-85e1-65c5234f0b40"

[targets]
test = ["Test"]<|MERGE_RESOLUTION|>--- conflicted
+++ resolved
@@ -22,15 +22,12 @@
 ArchGDAL = "0.10"
 DataFrames = "1"
 Documenter = "1"
-<<<<<<< HEAD
 LibGEOS = "0.9"
-=======
 GeoDataFrames = "0.3"
 GeoFormatTypes = "0.4"
 GeoArrays = "0.8"
 Geodesy = "1"
 GDAL = "1"
->>>>>>> 6466c60a
 Statistics = "1"
 TimeSeries = "0.24"
 julia = "1.6.7"
